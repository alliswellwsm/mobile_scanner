import 'dart:html' as html;

import 'package:flutter/material.dart';
import 'package:js/js.dart';
<<<<<<< HEAD
=======
import 'package:js/js_util.dart';
>>>>>>> 643caf07
import 'package:mobile_scanner/src/enums/camera_facing.dart';
import 'package:mobile_scanner/src/objects/barcode.dart';
import 'package:mobile_scanner/src/web/media.dart';

abstract class WebBarcodeReaderBase {
  /// Timer used to capture frames to be analyzed
<<<<<<< HEAD
  Duration frameInterval = const Duration(milliseconds: 200);
  final DivElement videoContainer;
=======
  final Duration frameInterval;
  final html.DivElement videoContainer;
>>>>>>> 643caf07

  WebBarcodeReaderBase({
    required this.videoContainer,
  });

  bool get isStarted;

  int get videoWidth;
  int get videoHeight;

  /// Starts streaming video
  Future<void> start({
    required CameraFacing cameraFacing,
    List<BarcodeFormat>? formats,
    Duration? detectionTimeout,
  });

  /// Starts scanning QR codes or barcodes
  Stream<Barcode?> detectBarcodeContinuously();

  /// Stops streaming video
  Future<void> stop();

  /// Can enable or disable the flash if available
  Future<void> toggleTorch({required bool enabled});

  /// Determine whether device has flash
  Future<bool> hasTorch();
}

mixin InternalStreamCreation on WebBarcodeReaderBase {
  /// The video stream.
  /// Will be initialized later to see which camera needs to be used.
  html.MediaStream? localMediaStream;
  final html.VideoElement video = html.VideoElement();

  @override
  int get videoWidth => video.videoWidth;
  @override
  int get videoHeight => video.videoHeight;

  Future<html.MediaStream?> initMediaStream(CameraFacing cameraFacing) async {
    // Check if browser supports multiple camera's and set if supported
    final Map? capabilities =
        html.window.navigator.mediaDevices?.getSupportedConstraints();
    final Map<String, dynamic> constraints;
    if (capabilities != null && capabilities['facingMode'] as bool) {
      constraints = {
        'video': VideoOptions(
          facingMode:
              cameraFacing == CameraFacing.front ? 'user' : 'environment',
        )
      };
    } else {
      constraints = {'video': true};
    }
    final stream =
        await html.window.navigator.mediaDevices?.getUserMedia(constraints);
    return stream;
  }

  void prepareVideoElement(html.VideoElement videoSource);

  Future<void> attachStreamToVideo(
    html.MediaStream stream,
    html.VideoElement videoSource,
  );

  @override
  Future<void> stop() async {
    try {
      // Stop the camera stream
      localMediaStream?.getTracks().forEach((track) {
        if (track.readyState == 'live') {
          track.stop();
        }
      });
    } catch (e) {
      debugPrint('Failed to stop stream: $e');
    }
    video.srcObject = null;
    localMediaStream = null;
    videoContainer.children = [];
  }
}

/// Mixin for libraries that don't have built-in torch support
mixin InternalTorchDetection on InternalStreamCreation {
  Future<List<String>> getSupportedTorchStates() async {
    try {
      final track = localMediaStream?.getVideoTracks();
      if (track != null) {
        final imageCapture = ImageCapture(track.first);
        final photoCapabilities = await promiseToFuture<PhotoCapabilities>(
          imageCapture.getPhotoCapabilities(),
        );
        final fillLightMode = photoCapabilities.fillLightMode;
        if (fillLightMode != null) {
          return fillLightMode;
        }
      }
    } catch (e) {
      // ImageCapture is not supported by some browsers:
      // https://developer.mozilla.org/en-US/docs/Web/API/ImageCapture#browser_compatibility
    }
    return [];
  }

  @override
  Future<bool> hasTorch() async {
    return (await getSupportedTorchStates()).isNotEmpty;
  }

  @override
  Future<void> toggleTorch({required bool enabled}) async {
    final hasTorch = await this.hasTorch();
    if (hasTorch) {
      final track = localMediaStream?.getVideoTracks();
      await track?.first.applyConstraints({
        'advanced': [
          {'torch': enabled}
        ]
      });
    }
  }
}

<<<<<<< HEAD
@JS('Map')
@staticInterop
class JsMap {
  external factory JsMap();
}

extension JsMapExt on JsMap {
  external void set(dynamic key, dynamic value);
  external dynamic get(dynamic key);
=======
@JS('Promise')
@staticInterop
class Promise<T> {}

@JS()
@anonymous
class PhotoCapabilities {
  /// Returns an array of available fill light options. Options include auto, off, or flash.
  external List<String>? get fillLightMode;
}

@JS('ImageCapture')
@staticInterop
class ImageCapture {
  /// MediaStreamTrack
  external factory ImageCapture(dynamic track);
}

extension ImageCaptureExt on ImageCapture {
  external Promise<PhotoCapabilities> getPhotoCapabilities();
>>>>>>> 643caf07
}<|MERGE_RESOLUTION|>--- conflicted
+++ resolved
@@ -2,23 +2,15 @@
 
 import 'package:flutter/material.dart';
 import 'package:js/js.dart';
-<<<<<<< HEAD
-=======
 import 'package:js/js_util.dart';
->>>>>>> 643caf07
 import 'package:mobile_scanner/src/enums/camera_facing.dart';
 import 'package:mobile_scanner/src/objects/barcode.dart';
 import 'package:mobile_scanner/src/web/media.dart';
 
 abstract class WebBarcodeReaderBase {
   /// Timer used to capture frames to be analyzed
-<<<<<<< HEAD
   Duration frameInterval = const Duration(milliseconds: 200);
-  final DivElement videoContainer;
-=======
-  final Duration frameInterval;
   final html.DivElement videoContainer;
->>>>>>> 643caf07
 
   WebBarcodeReaderBase({
     required this.videoContainer,
@@ -146,17 +138,6 @@
   }
 }
 
-<<<<<<< HEAD
-@JS('Map')
-@staticInterop
-class JsMap {
-  external factory JsMap();
-}
-
-extension JsMapExt on JsMap {
-  external void set(dynamic key, dynamic value);
-  external dynamic get(dynamic key);
-=======
 @JS('Promise')
 @staticInterop
 class Promise<T> {}
@@ -177,5 +158,15 @@
 
 extension ImageCaptureExt on ImageCapture {
   external Promise<PhotoCapabilities> getPhotoCapabilities();
->>>>>>> 643caf07
+}
+
+@JS('Map')
+@staticInterop
+class JsMap {
+  external factory JsMap();
+}
+
+extension JsMapExt on JsMap {
+  external void set(dynamic key, dynamic value);
+  external dynamic get(dynamic key);
 }