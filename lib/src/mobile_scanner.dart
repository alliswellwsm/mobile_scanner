--- conflicted
+++ resolved
@@ -255,10 +255,6 @@
 
           _controller.updateScanWindow(scanWindow);
         }
-
-<<<<<<< HEAD
-              _controller.updateScanWindow(scanWindow);
-            }
 
             return Stack(
               alignment: Alignment.center,
@@ -286,27 +282,6 @@
                   widget.overlay!
               ],
             );
-          },
-=======
-        return ClipRect(
-          child: LayoutBuilder(
-            builder: (_, constraints) {
-              return SizedBox.fromSize(
-                size: constraints.biggest,
-                child: FittedBox(
-                  fit: widget.fit,
-                  child: SizedBox.fromSize(
-                    size: value.size,
-                    child: kIsWeb
-                        ? HtmlElementView(viewType: value.webId!)
-                        : Texture(textureId: value.textureId!),
-                  ),
-                ),
-              );
-            },
-          ),
->>>>>>> c6cf6c7d
-        );
       },
     );
   }
