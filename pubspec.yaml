name: mobile_scanner
description: A universal barcode and QR code scanner for Flutter based on MLKit. Uses CameraX on Android, AVFoundation on iOS and Apple Vision & AVFoundation on macOS.
<<<<<<< HEAD
version: 5.0.2
=======
version: 5.1.0
>>>>>>> e4036c7e
repository: https://github.com/juliansteenbakker/mobile_scanner

screenshots:
- description: 'Flutter Demo Home Page'
  path: example/screenshots/homepage.png
- description: 'Mobile Scanner with controller'
  path: example/screenshots/controller.png
- description: 'Mobile Scanner with controller (returning image)'
  path: example/screenshots/returningImage.png
- description: 'Mobile Scanner with zoom slider'
  path: example/screenshots/zoomSlider.png
- description: 'Mobile Scanner with overlay'
  path: example/screenshots/overlay.png

environment:
  sdk: ">=3.0.0 <4.0.0"
#  sdk: ">=3.3.0 <4.0.0"
#  flutter: ">=3.19.0"

dependencies:
  flutter:
    sdk: flutter
<<<<<<< HEAD
#  flutter_web_plugins:
#    sdk: flutter
  plugin_platform_interface: ^2.0.2
#  web: ^0.5.1
=======
  flutter_web_plugins:
    sdk: flutter
  plugin_platform_interface: ^2.0.2
  web: ^0.5.1
>>>>>>> e4036c7e

dev_dependencies:
#  flutter_test:
#    sdk: flutter
  lint: ">=1.10.0 <3.0.0"

flutter:
  plugin:
    platforms:
      android:
        package: dev.steenbakker.mobile_scanner
        pluginClass: MobileScannerPlugin
      ios:
        pluginClass: MobileScannerPlugin
#      macos:
#        pluginClass: MobileScannerPlugin
#      web:
#        pluginClass: MobileScannerWeb
#        fileName: src/web/mobile_scanner_web.dart<|MERGE_RESOLUTION|>--- conflicted
+++ resolved
@@ -1,10 +1,6 @@
 name: mobile_scanner
 description: A universal barcode and QR code scanner for Flutter based on MLKit. Uses CameraX on Android, AVFoundation on iOS and Apple Vision & AVFoundation on macOS.
-<<<<<<< HEAD
-version: 5.0.2
-=======
 version: 5.1.0
->>>>>>> e4036c7e
 repository: https://github.com/juliansteenbakker/mobile_scanner
 
 screenshots:
@@ -27,17 +23,10 @@
 dependencies:
   flutter:
     sdk: flutter
-<<<<<<< HEAD
 #  flutter_web_plugins:
 #    sdk: flutter
   plugin_platform_interface: ^2.0.2
 #  web: ^0.5.1
-=======
-  flutter_web_plugins:
-    sdk: flutter
-  plugin_platform_interface: ^2.0.2
-  web: ^0.5.1
->>>>>>> e4036c7e
 
 dev_dependencies:
 #  flutter_test:
