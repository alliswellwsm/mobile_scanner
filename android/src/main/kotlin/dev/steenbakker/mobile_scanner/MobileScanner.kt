package dev.steenbakker.mobile_scanner

import android.app.Activity
import android.graphics.Bitmap
import android.graphics.Matrix
import android.graphics.Rect
import android.net.Uri
import android.os.Handler
import android.os.Looper
import android.util.Log
import android.view.Surface
import androidx.camera.core.Camera
import androidx.camera.core.CameraSelector
import androidx.camera.core.ExperimentalGetImage
import androidx.camera.core.ImageAnalysis
import androidx.camera.core.ImageProxy
import androidx.camera.core.Preview
<<<<<<< HEAD
=======
import androidx.camera.core.TorchState
import androidx.camera.core.resolutionselector.AspectRatioStrategy
import androidx.camera.core.resolutionselector.ResolutionSelector
import androidx.camera.core.resolutionselector.ResolutionStrategy
>>>>>>> e4036c7e
import androidx.camera.lifecycle.ProcessCameraProvider
import androidx.core.content.ContextCompat
import androidx.lifecycle.LifecycleOwner
import com.google.mlkit.vision.barcode.BarcodeScanner
import com.google.mlkit.vision.barcode.BarcodeScannerOptions
import com.google.mlkit.vision.barcode.BarcodeScanning
import com.google.mlkit.vision.barcode.ZoomSuggestionOptions
import com.google.mlkit.vision.barcode.common.Barcode
import com.google.mlkit.vision.common.InputImage
import dev.steenbakker.mobile_scanner.config.AdaptiveCameraConfig
import dev.steenbakker.mobile_scanner.objects.DetectionSpeed
import dev.steenbakker.mobile_scanner.objects.MobileScannerStartParameters
import dev.steenbakker.mobile_scanner.utils.YuvToRgbConverter
import io.flutter.BuildConfig
import io.flutter.view.TextureRegistry
import java.io.ByteArrayOutputStream
import kotlin.math.roundToInt


class MobileScanner(
    private val activity: Activity,
    private val textureRegistry: TextureRegistry,
    private val mobileScannerCallback: MobileScannerCallback,
    private val mobileScannerErrorCallback: MobileScannerErrorCallback
) {
    companion object {
        const val TAG = "MobileScanner"
    }

    /// Internal variables
    private var cameraProvider: ProcessCameraProvider? = null
    private var camera: Camera? = null
    private var preview: Preview? = null
    private var textureEntry: TextureRegistry.SurfaceTextureEntry? = null
    private var scanner: BarcodeScanner? = null
    private var lastScanned: List<String?>? = null
    private var scannerTimeout = false

    /// Configurable variables
    var scanWindow: List<Float>? = null
    private var detectionSpeed: DetectionSpeed = DetectionSpeed.NO_DUPLICATES
    private var detectionTimeout: Long = 250
    private var returnImage = false

    private val debug: Boolean = BuildConfig.DEBUG

    private val mainHandler by lazy { Handler(Looper.getMainLooper()) }

    /**
     * callback for the camera. Every frame is passed through this function.
     */
    @ExperimentalGetImage
    val captureOutput = ImageAnalysis.Analyzer { imageProxy -> // YUV_420_888 format
        val scanner = this.scanner
        val mediaImage = imageProxy.image

        if (scanner == null || mediaImage == null) {
            imageProxy.close()
            return@Analyzer
        }

        val inputImage = InputImage.fromMediaImage(mediaImage, imageProxy.imageInfo.rotationDegrees)

        if (detectionSpeed == DetectionSpeed.NORMAL && scannerTimeout) {
            imageProxy.close()
            return@Analyzer
        } else if (detectionSpeed == DetectionSpeed.NORMAL) {
            scannerTimeout = true
        }

        scanner.process(inputImage)
            .addOnSuccessListener { barcodes ->
                if (detectionSpeed == DetectionSpeed.NO_DUPLICATES) {
                    val newScannedBarcodes = barcodes.mapNotNull { barcode -> barcode.rawValue }.sorted()
                    if (newScannedBarcodes == lastScanned) {
                        // New scanned is duplicate, returning
                        return@addOnSuccessListener
                    }
                    if (newScannedBarcodes.isNotEmpty()) lastScanned = newScannedBarcodes
                }

                val barcodeMap: MutableList<Map<String, Any?>> = mutableListOf()

                for (barcode in barcodes) {
                    if (scanWindow != null) {
                        val match = isBarcodeInScanWindow(scanWindow!!, barcode, imageProxy)
                        if (!match) {
                            continue
                        } else {
                            barcodeMap.add(barcode.data)
                        }
                    } else {
                        barcodeMap.add(barcode.data)
                    }
                }


                if (barcodeMap.isNotEmpty()) {
                    if (returnImage) {

                        val bitmap = Bitmap.createBitmap(mediaImage.width, mediaImage.height, Bitmap.Config.ARGB_8888)

                        val imageFormat = YuvToRgbConverter(activity.applicationContext)

                        imageFormat.yuvToRgb(mediaImage, bitmap)

                        val bmResult = rotateBitmap(bitmap, camera?.cameraInfo?.sensorRotationDegrees?.toFloat() ?: 90f)

                        val stream = ByteArrayOutputStream()
                        bmResult.compress(Bitmap.CompressFormat.JPEG, 90, stream)
                        val byteArray = stream.toByteArray()
                        val bmWidth = bmResult.width
                        val bmHeight = bmResult.height
                        bmResult.recycle()


                        mobileScannerCallback(
                            barcodeMap,
                            byteArray,
                            bmWidth,
                            bmHeight
                        )

                    } else {

                        mobileScannerCallback(
                            barcodeMap,
                            null,
                            null,
                            null
                        )
                    }
                }
            }
            .addOnFailureListener { e ->
                mobileScannerErrorCallback(
                    e.localizedMessage ?: e.toString()
                )
            }
            .addOnCompleteListener { imageProxy.close() }

        if (detectionSpeed == DetectionSpeed.NORMAL) {
            // Set timer and continue
            mainHandler.postDelayed({
                scannerTimeout = false
            }, detectionTimeout)
        }
    }

    private fun rotateBitmap(bitmap: Bitmap, degrees: Float): Bitmap {
        val matrix = Matrix()
        matrix.postRotate(degrees)
        return Bitmap.createBitmap(bitmap, 0, 0, bitmap.width, bitmap.height, matrix, true)
    }


    // scales the scanWindow to the provided inputImage and checks if that scaled
    // scanWindow contains the barcode
    private fun isBarcodeInScanWindow(
        scanWindow: List<Float>,
        barcode: Barcode,
        inputImage: ImageProxy
    ): Boolean {
        val barcodeBoundingBox = barcode.boundingBox ?: return false

        val imageWidth = inputImage.height
        val imageHeight = inputImage.width

        val left = (scanWindow[0] * imageWidth).roundToInt()
        val top = (scanWindow[1] * imageHeight).roundToInt()
        val right = (scanWindow[2] * imageWidth).roundToInt()
        val bottom = (scanWindow[3] * imageHeight).roundToInt()

        val scaledScanWindow = Rect(left, top, right, bottom)
        return scaledScanWindow.contains(barcodeBoundingBox)
    }

    /**
     * Start barcode scanning by initializing the camera and barcode scanner.
     */
    @ExperimentalGetImage
    fun start(
        barcodeFormats: List<Int>,
        autoZoom: Boolean,
        returnImage: Boolean,
        cameraPosition: CameraSelector,
        torch: Boolean,
        detectionSpeed: DetectionSpeed,
        torchStateCallback: TorchStateCallback,
        zoomScaleStateCallback: ZoomScaleStateCallback,
        mobileScannerStartedCallback: MobileScannerStartedCallback,
        mobileScannerErrorCallback: (exception: Exception) -> Unit,
        detectionTimeout: Long
    ) {
        this.detectionSpeed = detectionSpeed
        this.detectionTimeout = detectionTimeout
        this.returnImage = returnImage

        if (camera?.cameraInfo != null && preview != null && textureEntry != null) {
            mobileScannerErrorCallback(AlreadyStarted())

            return
        }

        lastScanned = null

        if (debug) Log.d(TAG, "barcodeFormats: $barcodeFormats")
        scanner = if (barcodeFormats.isEmpty() && !autoZoom) {
            BarcodeScanning.getClient()
        } else {
            val builder = BarcodeScannerOptions.Builder()

            if (barcodeFormats.isNotEmpty()) {
                if (barcodeFormats.size == 1) {
                    builder.setBarcodeFormats(barcodeFormats.first())
                } else {
                    builder.setBarcodeFormats(
                        barcodeFormats.first(),
                        *barcodeFormats.subList(1, barcodeFormats.size).toIntArray()
                    )
                }
            }

            if (autoZoom) {
                builder.setZoomSuggestionOptions(ZoomSuggestionOptions.Builder { requestRatio ->
                    val camera = camera
                    if (camera != null) {
                        val maxZoomRatio = camera.cameraInfo.zoomState.value?.maxZoomRatio

                        if (debug) Log.d(TAG, "request: $requestRatio maxZoomRatio: $maxZoomRatio")

                        if (maxZoomRatio != null) {
                            if (requestRatio <= maxZoomRatio) {
                                camera.cameraControl.setZoomRatio(requestRatio)
                                true
                            } else {
                                false
                            }
                        } else {
                            false
                        }
                    } else {
                        false
                    }
                }.build())
            }

            BarcodeScanning.getClient(builder.build())
        }

        val cameraProviderFuture = ProcessCameraProvider.getInstance(activity)
        val executor = ContextCompat.getMainExecutor(activity)
        val adaptiveCameraConfig = AdaptiveCameraConfig(activity)

        cameraProviderFuture.addListener({
            cameraProvider = cameraProviderFuture.get()
            val numberOfCameras = cameraProvider?.availableCameraInfos?.size

            if (cameraProvider == null) {
                mobileScannerErrorCallback(CameraError())

                return@addListener
            }

            cameraProvider?.unbindAll()
            textureEntry = textureRegistry.createSurfaceTexture()

            // Preview
            val surfaceProvider = Preview.SurfaceProvider { request ->
                if (isStopped()) {
                    return@SurfaceProvider
                }

                if (debug) Log.d(
                    TAG,
                    "Preview.SurfaceProvider request: ${request.resolution.width}, ${request.resolution.height}"
                )

                val texture = textureEntry!!.surfaceTexture()
                texture.setDefaultBufferSize(
                    request.resolution.width,
                    request.resolution.height
                )

                val surface = Surface(texture)
                request.provideSurface(surface, executor) { }
            }

            // Build the preview to be shown on the Flutter texture
            val previewBuilder = Preview.Builder()
            preview = adaptiveCameraConfig.options(previewBuilder)
                .apply { setSurfaceProvider(surfaceProvider) }

            // Build the analyzer to be passed on to MLKit
            val analysisBuilder = ImageAnalysis.Builder()
                .setOutputImageFormat(ImageAnalysis.OUTPUT_IMAGE_FORMAT_YUV_420_888)
                .setBackpressureStrategy(ImageAnalysis.STRATEGY_KEEP_ONLY_LATEST)

            val analysis = adaptiveCameraConfig.options(analysisBuilder)
                .apply { setAnalyzer(executor, captureOutput) }

            try {
                camera = cameraProvider?.bindToLifecycle(
                    activity as LifecycleOwner,
                    cameraPosition,
                    preview,
                    analysis
                )
            } catch (exception: Exception) {
                mobileScannerErrorCallback(NoCamera())

                return@addListener
            }

            camera?.let {
                // Register the torch listener
                it.cameraInfo.torchState.observe(activity as LifecycleOwner) { state ->
                    // TorchState.OFF = 0; TorchState.ON = 1
                    torchStateCallback(state)
                }

                // Register the zoom scale listener
                it.cameraInfo.zoomState.observe(activity) { state ->
                    zoomScaleStateCallback(state.linearZoom.toDouble())
                }

                // Enable torch if provided
                if (it.cameraInfo.hasFlashUnit()) {
                    it.cameraControl.enableTorch(torch)
                }
            }

            val resolution = preview!!.resolutionInfo!!.resolution
            val width = resolution.width.toDouble()
            val height = resolution.height.toDouble()
            val portrait = (camera?.cameraInfo?.sensorRotationDegrees ?: 0) % 180 == 0
<<<<<<< HEAD
            if (debug) Log.d(
                TAG,
                "camera: preview(${resolution}) analysis(${analysis.resolutionInfo?.resolution})"
            )
=======

            // Start with 'unavailable' torch state.
            var currentTorchState: Int = -1

            camera?.cameraInfo?.let {
                if (!it.hasFlashUnit()) {
                    return@let
                }

                currentTorchState = it.torchState.value ?: -1
            }

>>>>>>> e4036c7e
            mobileScannerStartedCallback(
                MobileScannerStartParameters(
                    if (portrait) width else height,
                    if (portrait) height else width,
                    currentTorchState,
                    textureEntry!!.id(),
                    numberOfCameras ?: 0
                )
            )
        }, executor)

    }

    /**
     * Stop barcode scanning.
     */
    fun stop() {
        if (isStopped()) {
            throw AlreadyStopped()
        }

        val owner = activity as LifecycleOwner
        camera?.cameraInfo?.torchState?.removeObservers(owner)
        cameraProvider?.unbindAll()
        textureEntry?.release()
        scanner?.close()

        camera = null
        preview = null
        textureEntry = null
        cameraProvider = null
        scanner = null
    }

    private fun isStopped() = camera == null && preview == null

    /**
     * Toggles the flash light on or off.
     */
    fun toggleTorch() {
        camera?.let {
            if (!it.cameraInfo.hasFlashUnit()) {
                return@let
            }

            when(it.cameraInfo.torchState.value) {
                TorchState.OFF -> it.cameraControl.enableTorch(true)
                TorchState.ON -> it.cameraControl.enableTorch(false)
            }
        }
    }

    /**
     * Analyze a single image.
     */
    fun analyzeImage(image: Uri, onSuccess: AnalyzerSuccessCallback, onError: AnalyzerErrorCallback) {
        val inputImage = InputImage.fromFilePath(activity, image)

        val scanner = BarcodeScanning.getClient()
        scanner.process(inputImage)
            .addOnSuccessListener { barcodes ->
                val barcodeMap = barcodes.map { barcode -> barcode.data }

                if (barcodeMap.isNotEmpty()) {
                    onSuccess(barcodeMap)
                } else {
                    onSuccess(null)
                }
            }
            .addOnFailureListener { e ->
                onError(e.localizedMessage ?: e.toString())
            }.addOnCompleteListener {
                scanner.close()
            }
    }

    /**
     * Set the zoom rate of the camera.
     */
    fun setScale(scale: Double) {
        if (scale > 1.0 || scale < 0) throw ZoomNotInRange()
        if (camera == null) throw ZoomWhenStopped()
        camera?.cameraControl?.setLinearZoom(scale.toFloat())
    }

    /**
     * Reset the zoom rate of the camera.
     */
    fun resetScale() {
        if (camera == null) throw ZoomWhenStopped()
        camera?.cameraControl?.setZoomRatio(1f)
    }

}<|MERGE_RESOLUTION|>--- conflicted
+++ resolved
@@ -15,13 +15,7 @@
 import androidx.camera.core.ImageAnalysis
 import androidx.camera.core.ImageProxy
 import androidx.camera.core.Preview
-<<<<<<< HEAD
-=======
 import androidx.camera.core.TorchState
-import androidx.camera.core.resolutionselector.AspectRatioStrategy
-import androidx.camera.core.resolutionselector.ResolutionSelector
-import androidx.camera.core.resolutionselector.ResolutionStrategy
->>>>>>> e4036c7e
 import androidx.camera.lifecycle.ProcessCameraProvider
 import androidx.core.content.ContextCompat
 import androidx.lifecycle.LifecycleOwner
@@ -358,12 +352,10 @@
             val width = resolution.width.toDouble()
             val height = resolution.height.toDouble()
             val portrait = (camera?.cameraInfo?.sensorRotationDegrees ?: 0) % 180 == 0
-<<<<<<< HEAD
             if (debug) Log.d(
                 TAG,
                 "camera: preview(${resolution}) analysis(${analysis.resolutionInfo?.resolution})"
             )
-=======
 
             // Start with 'unavailable' torch state.
             var currentTorchState: Int = -1
@@ -376,7 +368,6 @@
                 currentTorchState = it.torchState.value ?: -1
             }
 
->>>>>>> e4036c7e
             mobileScannerStartedCallback(
                 MobileScannerStartParameters(
                     if (portrait) width else height,
