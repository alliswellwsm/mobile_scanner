group 'dev.steenbakker.mobile_scanner'
version '1.0-SNAPSHOT'

buildscript {
    ext.kotlin_version = '1.7.22'
    repositories {
        google()
        mavenCentral()
    }

    dependencies {
        classpath 'com.android.tools.build:gradle:8.2.2'
        classpath "org.jetbrains.kotlin:kotlin-gradle-plugin:$kotlin_version"
    }
}

allprojects {
    repositories {
        google()
        mavenCentral()
    }
}

apply plugin: 'com.android.library'
apply plugin: 'kotlin-android'

android {
    if (project.android.hasProperty("namespace")) {
        namespace 'dev.steenbakker.mobile_scanner'
    }

    compileSdk 34

    compileOptions {
        sourceCompatibility JavaVersion.VERSION_17
        targetCompatibility JavaVersion.VERSION_17
    }

    kotlinOptions {
        jvmTarget = '17'
    }

    sourceSets {
        main.java.srcDirs += 'src/main/kotlin'
        test.java.srcDirs += 'src/test/kotlin'
    }

    defaultConfig {
        minSdkVersion 21
        consumerProguardFiles 'proguard-rules.pro'
    }

    testOptions {
        unitTests.all {
            useJUnitPlatform()

            testLogging {
                events "passed", "skipped", "failed", "standardOut", "standardError"
                outputs.upToDateWhen {false}
                showStandardStreams = true
            }
        }
    }
}

dependencies {
    implementation "org.jetbrains.kotlin:kotlin-stdlib-jdk7:$kotlin_version"

    def useUnbundled = project.findProperty('dev.steenbakker.mobile_scanner.useUnbundled') ?: false
    if (useUnbundled.toBoolean()) {
        // Dynamically downloaded model via Google Play Services
        implementation 'com.google.android.gms:play-services-mlkit-barcode-scanning:18.3.0'
    } else {
        // Bundled model in app
        implementation 'com.google.mlkit:barcode-scanning:17.2.0'
    }

<<<<<<< HEAD
    implementation 'androidx.camera:camera-camera2:1.3.1'
    implementation 'androidx.camera:camera-lifecycle:1.3.2'
=======
    implementation 'androidx.camera:camera-camera2:1.3.2'
    implementation 'androidx.camera:camera-lifecycle:1.3.1'
>>>>>>> ea4c3392

    testImplementation 'org.jetbrains.kotlin:kotlin-test'
    testImplementation 'org.mockito:mockito-core:5.11.0'    
}<|MERGE_RESOLUTION|>--- conflicted
+++ resolved
@@ -75,13 +75,8 @@
         implementation 'com.google.mlkit:barcode-scanning:17.2.0'
     }
 
-<<<<<<< HEAD
-    implementation 'androidx.camera:camera-camera2:1.3.1'
     implementation 'androidx.camera:camera-lifecycle:1.3.2'
-=======
     implementation 'androidx.camera:camera-camera2:1.3.2'
-    implementation 'androidx.camera:camera-lifecycle:1.3.1'
->>>>>>> ea4c3392
 
     testImplementation 'org.jetbrains.kotlin:kotlin-test'
     testImplementation 'org.mockito:mockito-core:5.11.0'    
